--- conflicted
+++ resolved
@@ -472,14 +472,10 @@
     store.assign('sconns', 'conns', op='sort', by='src_port')
     conns = store.lookup('sconns')
     assert conns[0]['src_port'] == 0
-<<<<<<< HEAD
     assert conns[0]['id'] == 'network-traffic--2171d844-d635-4f03-91cc-0a36f1caf3b6_2'
 
 
 def test_duplicate_identity(fake_bundle_list, tmpdir):
     store = tmp_storage(tmpdir)
     store.cache('q1', fake_bundle_list)
-    assert store.count('identity') == 1
-=======
-    assert conns[0]['id'] == 'network-traffic--2171d844-d635-4f03-91cc-0a36f1caf3b6_2'
->>>>>>> d3fc3c39
+    assert store.count('identity') == 1