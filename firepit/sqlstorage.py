import logging
import re
import uuid

import orjson

from firepit import raft
from firepit.exceptions import IncompatibleType
from firepit.exceptions import InvalidAttr
from firepit.exceptions import InvalidObject
from firepit.exceptions import StixPatternError
from firepit.props import auto_agg
from firepit.props import primary_prop
from firepit.splitter import SplitWriter
from firepit.stix20 import stix2sql
from firepit.validate import validate_name
from firepit.validate import validate_path

logger = logging.getLogger(__name__)

STIX_TRANSFORMS = [raft.preserve, raft.invert, raft.markroot,
                   raft.makeid, raft.nest, raft.promote, raft.normalize]


def _transform(ops, filename):
    for obj in raft.get_objects(filename, ['identity', 'observed-data']):
        inputs = [obj]
        for op in ops:
            results = []
            for i in inputs:
                results.extend(op(i))
            inputs = results
        for result in results:
            yield result


def infer_type(key, value):
    if key == 'id':
        rtype = 'TEXT UNIQUE'
    elif key == 'number_observed':
        rtype = 'NUMERIC'
    elif isinstance(value, int):
        rtype = 'NUMERIC'
    elif isinstance(value, float):
        rtype = 'REAL'
    elif isinstance(value, list):
        rtype = 'TEXT'
    else:
        rtype = 'TEXT'
    return rtype


class SqlStorage:
    def __init__(self):
        self.connection = None  # Python DB API connection object
        self.placeholder = '%s'  # Derived class can override this

        # Functions to use for min/max text.  It can vary - sqlite3
        # uses MIN/MAX, postgresql uses LEAST/GREATEST
        self.text_min = 'MIN'
        self.text_max = 'MAX'

        # Function that returns first non-null arg_type
        self.ifnull = 'IFNULL'

<<<<<<< HEAD
        self.db_schema_prefix = ''
=======
        # Python-to-SQL type mapper
        self.infer_type = infer_type
>>>>>>> 3436eda3

    def _get_writer(self, prefix):
        """Get a DB inserter object"""
        # This is DB-specific
        raise NotImplementedError('SqlStorage._get_writer')

    def _initdb(self, cursor):
        """Do some initial DB setup"""
        stmt = ('CREATE TABLE IF NOT EXISTS "__symtable" '
                '(name TEXT, type TEXT, appdata TEXT);')
        self._execute(stmt, cursor)
        stmt = ('CREATE TABLE IF NOT EXISTS "__queries" '
                '(sco_id TEXT, query_id TEXT);')
        self._execute(stmt, cursor)
        self.connection.commit()
        cursor.close()

    def _new_name(self, cursor, name, sco_type):
        stmt = (f'INSERT INTO {self.db_schema_prefix}"__symtable" (name, type)'
                f' VALUES ({self.placeholder}, {self.placeholder});')
        cursor.execute(stmt, (name, sco_type))

    def _drop_name(self, cursor, name):
        stmt = f'DELETE FROM {self.db_schema_prefix}"__symtable" WHERE name = {self.placeholder};'
        cursor.execute(stmt, (name,))

    def _execute(self, statement, cursor=None):
        """Private wrapper for logging SQL statements"""
        logger.debug('Executing statement: %s', statement)
        if not cursor:
            cursor = self.connection.cursor()
        cursor.execute(statement)
        return cursor

    def _command(self, cmd, cursor=None):
        """Private wrapper for logging SQL commands"""
        logger.debug('Executing command: %s', cmd)
        if not cursor:
            cursor = self.connection.cursor()
        cursor.execute(cmd)
        self.connection.commit()

    def _query(self, query, values=None, cursor=None):
        """Private wrapper for logging SQL query"""
        logger.debug('Executing query: %s', query)
        if not cursor:
            cursor = self.connection.cursor()
        if not values:
            values = ()
        cursor.execute(query, values)
        self.connection.commit()
        return cursor

    def _select(self, tvname, cols="*", sortby=None, groupby=None,
                ascending=True, limit=None, offset=None, where=None):
        """Generate a SELECT query on table or view `tvname`"""
        # TODO: Deprecate this in favor of query module
        validate_name(tvname)
        if cols != "*":
            cols = ", ".join([f'"{col}"' if not col.startswith("'") else col for col in cols])

        stmt = f'SELECT {cols} FROM {self.db_schema_prefix}"{tvname}"'
        if where:
            stmt += f' WHERE {where}'
        if groupby:
            validate_path(groupby)

            # For grouping, we need to aggregate data in the columns.
            aggs = [
                'MIN("type") as "type"',
                f'"{groupby}"',
            ]
            sco_type = self.table_type(tvname)
            for col in self.schema(tvname):
                # Don't aggregate the column we used for grouping
                if col['name'] == groupby:
                    continue
                agg = auto_agg(sco_type, col['name'], col['type'])
                if agg:
                    aggs.append(agg)
            group_cols = ', '.join(aggs)
            stmt = f'SELECT {group_cols} from {self.db_schema_prefix}"{tvname}"'
            stmt += f' GROUP BY "{groupby}"'
        if sortby:
            validate_path(sortby)
            stmt += f' ORDER BY "{sortby}" ' + ('ASC' if ascending else 'DESC')
        if limit:
            if not isinstance(limit, int):
                raise TypeError('LIMIT must be an integer')
            stmt += f' LIMIT {limit}'
        if offset:
            if not isinstance(offset, int):
                raise TypeError('LIMIT must be an integer')
            stmt += f' OFFSET {offset}'
        print("SqlStorage _select %s"%stmt)
        return stmt

    def _create_table(self, tablename, columns):
        stmt = f'CREATE TABLE "{tablename}" ('
        stmt += ','.join([f'"{colname}" {coltype}' for colname, coltype in columns.items()])
        stmt += ');'
        logger.debug('_create_table: "%s"', stmt)
        cursor = self._execute(stmt)
        if 'x_contained_by_ref' in columns:
            self._execute(f'CREATE INDEX "{tablename}_obs" ON "{tablename}" ("x_contained_by_ref");', cursor)
        self.connection.commit()
        cursor.close()

    def _add_column(self, tablename, prop_name, prop_type):
        stmt = f'ALTER TABLE "{tablename}" ADD COLUMN "{prop_name}" {prop_type};'
        logger.debug('new_property: "%s"', stmt)
        self._execute(stmt)

    def _create_view(self, viewname, select, sco_type, deps=None, cursor=None):
        # This is DB-specific
        raise NotImplementedError('Storage._create_view')

    def _get_view_def(self, viewname):
        # This is DB-specific
        raise NotImplementedError('Storage._get_view_def')

    def _is_sql_view(self, name, cursor=None):
        ## This is DB-specific
        raise NotImplementedError('Storage._is_sql_view')

    def _extract(self, viewname, sco_type, tablename, pattern, query_id=None):
        """Extract rows from `tablename` to create view `viewname`"""
        validate_name(viewname)
        validate_name(tablename)
        try:
            where = stix2sql(pattern, sco_type) if pattern else None
        except Exception as e:
            logger.error('%s', e)
            raise StixPatternError(pattern) from e
        if query_id:
            clause = f"query_id = '{query_id}'"
            if where:
                where = f"{clause} AND ({where})"
            else:
                where = clause

        # Need to convert viewname from identifier to string, so use single quotes
        namestr = f"'{viewname}'"
        cursor = self._execute('BEGIN;')
        select = (f'SELECT * FROM "{sco_type}" WHERE "id" IN'
                  f' (SELECT "{sco_type}".id FROM "{sco_type}"'
                  f'  INNER JOIN __queries ON "{sco_type}".id = __queries.sco_id'
                  f'  WHERE {where});')

        cursor = self._create_view(viewname, select, sco_type, deps=[tablename], cursor=cursor)
        self.connection.commit()
        cursor.close()

    def _get_excluded(self, colnames, tablename):
        excluded = []
        for col in colnames:
            if col == 'first_observed':
                excluded.append(f'first_observed = {self.text_min}("{tablename}".first_observed, EXCLUDED.first_observed)')
            elif col == 'last_observed':
                excluded.append(f'last_observed = {self.text_max}("{tablename}".last_observed, EXCLUDED.last_observed)')
            elif col == 'number_observed':
                excluded.append(f'number_observed = "{tablename}".number_observed + EXCLUDED.number_observed')
            elif col == 'id':
                continue
            else:
                excluded.append(f'"{col}" = EXCLUDED."{col}"')
        return ', '.join(excluded)

    def upsert(self, cursor, tablename, obj, query_id):
        colnames = obj.keys()
        excluded = self._get_excluded(colnames, tablename)
        valnames = ', '.join([f'"{x}"' for x in colnames])
        placeholders = ', '.join([self.placeholder] * len(obj))
        stmt = f'INSERT INTO "{tablename}" ({valnames}) VALUES ({placeholders})'
        if 'id' in colnames:
            stmt += f' ON CONFLICT (id) DO UPDATE SET {excluded}'
        values = tuple([str(orjson.dumps(value), 'utf-8')
                        if isinstance(value, list) else value for value in obj.values()])
        logger.debug('_upsert: "%s"', stmt)
        cursor.execute(stmt, values)

        if query_id:
            # Now add to query table as well
            stmt = (f'INSERT INTO "__queries" (sco_id, query_id)'
                    f' VALUES ({self.placeholder}, {self.placeholder})')
            cursor.execute(stmt, (obj['id'], query_id))

    def upsert_many(self, cursor, tablename, objs, query_id):
        for obj in objs:
            self.upsert(cursor, tablename, obj, query_id)

    def cache(self, query_id, bundles, batchsize=2000):
        """Cache the result of a query"""
        logger.debug('Caching %s', query_id)

        if not isinstance(bundles, list):
            bundles = [bundles]

        writer = self._get_writer(str(query_id))
        splitter = SplitWriter(writer, batchsize=batchsize, query_id=str(query_id))

        # walk the bundles and figure out all the columns
        for bundle in bundles:
            if isinstance(bundle, str):
                logger.debug('- Caching %s', bundle)
            for obj in _transform(STIX_TRANSFORMS, bundle):
                splitter.write(obj)
        splitter.close()

    def assign(self, viewname, on, op=None, by=None, ascending=True, limit=None):
        """
        Perform (unary) operation `op` on `on` and store result as `viewname`
        """
        validate_name(viewname)
        if by:
            validate_path(by)
            _, _, by = by.rpartition(':')
        if op == 'sort':
            stmt = self._select(
                on, sortby=by, ascending=ascending, limit=limit)
        elif op == 'group':
            stmt = self._select(on, groupby=by)
        sco_type = self.table_type(on)
        cursor = self._create_view(viewname, stmt, sco_type, deps=[on])
        self.connection.commit()
        cursor.close()

    def load(self, viewname, objects, sco_type=None, query_id=None, preserve_ids=True):
        """Import `objects` as type `sco_type` and store as `viewname`"""
        validate_name(viewname)
        if not query_id:
            # Look inside data
            if 'query_id' in objects[0]:
                query_id = objects[0]['query_id']
            else:
                query_id = str(uuid.uuid4())
        writer = self._get_writer(query_id)
        splitter = SplitWriter(writer, batchsize=1000, query_id=str(query_id))

        for obj in objects:
            if not sco_type:
                # objects MUST be dicts with a type
                if 'type' not in obj:
                    raise InvalidObject('missing `type`')
                sco_type = obj['type']
            if isinstance(obj, str):
                obj = {'type': sco_type, primary_prop(sco_type): obj}
            elif not isinstance(obj, dict):
                raise InvalidObject('Unknown data format')
            if 'id' not in obj or not preserve_ids:
                obj['id'] = sco_type + '--' + str(uuid.uuid4())
            if 'type' not in obj:
                obj['type'] = sco_type
            splitter.write(obj)
        splitter.close()

        self.extract(viewname, sco_type, query_id, '')

        return sco_type

    def reassign(self, viewname, objects):
        """Replace `objects` (or insert them if they're not there)"""
        validate_name(viewname)
        # TODO: ensure viewname exists?  Do we care?

<<<<<<< HEAD
        # If we're reassigning an existing viewname, we need to drop old membership
        namestr = f"'{viewname}'"
        cursor = self.connection.cursor()
        cursor.execute('BEGIN')
        if viewname in self.views():
            stmt = f'DELETE FROM {self.db_schema_prefix}__membership WHERE var = {namestr};'
            cursor = self._execute(stmt, cursor)

        # Insert into membership table
        for obj in objects:
            stmt = f'INSERT INTO {self.db_schema_prefix}__membership ("sco_id", "var") VALUES ({self.placeholder}, {self.placeholder});'
            cursor.execute(stmt, (obj['id'], viewname))

        # Create view
        select = (f'SELECT * FROM {self.db_schema_prefix}"{sco_type}" WHERE "id" IN'
                  f' (SELECT "sco_id" FROM {self.db_schema_prefix}__membership'
                  f"  WHERE var = '{viewname}');")
        cursor = self._create_view(viewname, select, sco_type, cursor=cursor)
=======
        # Ignore it if objects is empty
        if not objects:
            return

        cursor = self._execute('BEGIN;')
        if 'id' not in objects[0]:
            # Maybe it's aggregates?  Do "copy-on-write"
            self._execute(f'DROP VIEW IF EXISTS "{viewname}"', cursor)
            columns = {k: self.infer_type(k, v) for k, v in objects[0].items()}
            self._create_table(viewname, columns)
            self.upsert_many(cursor, viewname, objects, None)
            viewdef = self._select(viewname)
        else:
            writer = self._get_writer(None)
            splitter = SplitWriter(writer, batchsize=1000, replace=True)
            sco_type = None
            for obj in objects:
                if 'type' not in obj:
                    raise InvalidObject('missing `type`')
                elif not isinstance(obj, dict):
                    raise InvalidObject('Unknown data format')
                if not sco_type:
                    sco_type = obj['type']
                if 'id' not in obj:
                    raise InvalidObject('missing `id`')
                splitter.write(obj)
            splitter.close()
            viewdef = self._get_view_def(viewname)
            self._execute(f'DROP VIEW IF EXISTS "{viewname}"', cursor)

            # Recreate view
            self._execute(f'CREATE VIEW "{viewname}" AS {viewdef}', cursor)

>>>>>>> 3436eda3
        self.connection.commit()

    def update(self, objects, query_id=None):
        """Update `objects`"""
        writer = self._get_writer(None)
        splitter = SplitWriter(writer, batchsize=1000, replace=True)
        for obj in objects:
            if 'type' not in obj:
                raise InvalidObject('missing `type`')
            elif not isinstance(obj, dict):
                raise InvalidObject('Unknown data format')
            if 'id' not in obj:
                raise InvalidObject('missing `id`')
            splitter.write(obj)
        splitter.close()

    def join(self, viewname, l_var, l_on, r_var, r_on):
        """Join vars `l_var` and `r_var` and store result as `viewname`"""
        validate_name(viewname)
        validate_name(l_var)
        validate_name(r_var)
        validate_path(l_on)
        validate_path(r_on)
        l_cols = self.columns(l_var)
        r_cols = self.columns(r_var)
        l_type, _, l_on = l_on.rpartition(':')
        r_type, _, r_on = r_on.rpartition(':')
        cols = set()
        for col in l_cols:
            cols.add(f'{self.ifnull}({l_var}."{col}", {r_var}."{col}") AS "{col}"')
        for col in r_cols:
            # Only add if not already added from left
            if col not in l_cols:
                cols.add(f'{r_var}."{col}" as "{col}"')
        scols = ', '.join(cols)
        stmt = (f'SELECT {scols} FROM'
                f' {l_var} INNER JOIN {r_var}'
                f' ON {l_var}."{l_on}" = {r_var}."{r_on}"')
        sco_type = self.table_type(l_var)
        cursor = self._create_view(viewname, stmt, sco_type, deps=[l_var, r_var])
        self.connection.commit()
        cursor.close()

    def extract(self, viewname, sco_type, query_id, pattern):
        """
        Extract all `sco_type` object from the results of `query_id` and
        store as `viewname`

        """
        validate_name(viewname)
        logger.debug('Extract %s as %s from %s with %s',
                     sco_type, viewname, query_id, pattern)
        self._extract(viewname, sco_type, sco_type, pattern, query_id)

    def filter(self, viewname, sco_type, input_view, pattern):
        """
        Extract all `sco_type` object from `input_view` and store as
        `viewname`

        """
        validate_name(viewname)
        validate_name(input_view)
        logger.debug('Filter %s as %s from %s with %s',
                     sco_type, viewname, input_view, pattern)
        slct = self._get_view_def(input_view)
        try:
            where = stix2sql(pattern, sco_type) if pattern else None
        except Exception as e:
            logger.error('%s', e)
            raise StixPatternError(pattern) from e
        slct = f'SELECT * FROM ({slct}) AS tmp'
        if where:
            slct += f' WHERE {where}'
        cursor = self._create_view(viewname, slct, sco_type, deps=[input_view])
        self.connection.commit()
        cursor.close()

    def lookup(self, viewname, cols="*", limit=None, offset=None):
        """Get the value of `viewname`"""
        validate_name(viewname)
        if cols != "*":
            dbcols = self.columns(viewname)
            cols = cols.replace(" ", "").split(",")
            for col in cols:
                if col not in dbcols:
                    raise InvalidAttr(f"{col}")
        stmt = self._select(viewname, cols=cols, limit=limit, offset=offset)
        cursor = self._query(stmt)
        return cursor.fetchall()

    def values(self, path, viewname):
        """Get the values of STIX object path `path` (a column) from `viewname`"""
        validate_path(path)
        validate_name(viewname)
        _, _, column = path.rpartition(':')
        if column not in self.columns(viewname):
            raise InvalidAttr(path)
        stmt = f'SELECT "{column}" FROM "{viewname}"'
        cursor = self._query(stmt)
        result = cursor.fetchall()
        return [row[column] for row in result]

    def count(self, viewname):
        """Get the count of objects (rows) in `viewname`"""
        validate_name(viewname)
        stmt = f'SELECT COUNT(*) FROM {self.db_schema_prefix}"{viewname}"'
        cursor = self._query(stmt)
        res = cursor.fetchone()
        return list(res.values())[0] if res else 0

    def tables(self):
        """Get all table names"""
        # This is DB-specific
        raise NotImplementedError('Storage.tables')

    def types(self):
        """Get all table names that correspond to SCO types"""
        # This is DB-specific
        raise NotImplementedError('Storage.types')

    def views(self):
        """Get all view names"""
        stmt = 'SELECT name FROM __symtable'
        cursor = self._query(stmt)
        result = cursor.fetchall()
        return [row['name'] for row in result]

    def table_type(self, viewname):
        """Get the SCO type for table/view `viewname`"""
        validate_name(viewname)
        #stmt = f'SELECT "type" FROM "{viewname}" WHERE "type" IS NOT NULL LIMIT 1;'
        stmt = f'SELECT "type" FROM {self.db_schema_prefix}"__symtable" WHERE name = {self.placeholder};'
        cursor = self._query(stmt, (viewname,))
        res = cursor.fetchone()
        return list(res.values())[0] if res else None

    def columns(self, viewname):
        """Get the column names (properties) of `viewname`"""
        # This is DB-specific
        raise NotImplementedError('Storage.columns')

    def schema(self, viewname):
        """Get the schema (names and types) of `viewname`"""
        # This is DB-specific
        raise NotImplementedError('Storage.schema')

    def delete(self):
        """Delete ALL data in this store"""
        # This is DB-specific
        raise NotImplementedError('Storage.delete')

    def set_appdata(self, viewname, data):
        """Attach app-specific data to a viewname"""
        validate_name(viewname)
        stmt = (f'UPDATE "__symtable" SET appdata = {self.placeholder}'
                f' WHERE name = {self.placeholder};')
        values = (data, viewname)
        cursor = self._query(stmt, values=values)
        cursor.close()

    def get_appdata(self, viewname):
        """Retrieve app-specific data for a viewname"""
        validate_name(viewname)
        stmt = f'SELECT appdata FROM "__symtable" WHERE name = {self.placeholder};'
        values = (viewname,)
        cursor = self._query(stmt, values)
        res = cursor.fetchone()
        cursor.close()
        if not res:
            return None
        if 'appdata' in res:
            return res['appdata']
        return res[0]

    def get_view_data(self, viewnames=None):
        """Retrieve information about one or more viewnames"""
        if viewnames:
            placeholders = ', '.join([self.placeholder] * len(viewnames))
            stmt = f'SELECT * FROM {self.db_schema_prefix}"__symtable" WHERE name IN ({placeholders});'
            values = tuple(viewnames)
        else:
            stmt = f'SELECT * FROM {self.db_schema_prefix}"__symtable";'
            values = None
        cursor = self._query(stmt, values)
        res = cursor.fetchall()
        cursor.close()
        return res

    def run_query(self, query):
        query_text, query_values = query.render(self.placeholder)
        return self._query(query_text, query_values)

    def merge(self, viewname, input_views):
        validate_name(viewname)
        selects = []
        types = set()
        for name in input_views:
            validate_name(name)
            types.add(self.table_type(name))
            selects.append(self._get_view_def(name))
        if len(types) > 1:
            raise IncompatibleType('cannot merge types ' + ', '.join(types))
        stmt = ' UNION '.join(selects)
        sco_type = self.table_type(input_views[0])
        cursor = self._create_view(viewname, stmt, sco_type, deps=input_views)
        self.connection.commit()
        cursor.close()

    def remove_view(self, viewname):
        """Remove view `viewname`"""
        validate_name(viewname)
        cursor = self._execute('BEGIN;')
        self._execute(f'DROP VIEW IF EXISTS {self.db_schema_prefix}"{viewname}";', cursor)
        self._drop_name(cursor, viewname)
        self.connection.commit()
        cursor.close()

    def rename_view(self, oldname, newname):
        """Rename view `oldname` to `newname`"""
        validate_name(oldname)
        validate_name(newname)
        view_type = self.table_type(oldname)
        view_def = self._get_view_def(oldname)
        cursor = self._execute('BEGIN;')

        # Need to remove `newname` if it already exists
        self._execute(f'DROP VIEW IF EXISTS "{newname}";', cursor)
        self._drop_name(cursor, newname)

        # Now do the rename
        qry = re.sub(f'var = \'{oldname}\'',  # This is an ugly hack
                     f'var = \'{newname}\'',
                     view_def)
        self._create_view(newname, qry, view_type, cursor=cursor)
        self._execute(f'DROP VIEW IF EXISTS "{oldname}"', cursor)
        self._drop_name(cursor, oldname)
        self._new_name(cursor, newname, view_type)

        self.connection.commit()
        cursor.close()<|MERGE_RESOLUTION|>--- conflicted
+++ resolved
@@ -63,12 +63,9 @@
         # Function that returns first non-null arg_type
         self.ifnull = 'IFNULL'
 
-<<<<<<< HEAD
         self.db_schema_prefix = ''
-=======
         # Python-to-SQL type mapper
         self.infer_type = infer_type
->>>>>>> 3436eda3
 
     def _get_writer(self, prefix):
         """Get a DB inserter object"""
@@ -334,26 +331,6 @@
         validate_name(viewname)
         # TODO: ensure viewname exists?  Do we care?
 
-<<<<<<< HEAD
-        # If we're reassigning an existing viewname, we need to drop old membership
-        namestr = f"'{viewname}'"
-        cursor = self.connection.cursor()
-        cursor.execute('BEGIN')
-        if viewname in self.views():
-            stmt = f'DELETE FROM {self.db_schema_prefix}__membership WHERE var = {namestr};'
-            cursor = self._execute(stmt, cursor)
-
-        # Insert into membership table
-        for obj in objects:
-            stmt = f'INSERT INTO {self.db_schema_prefix}__membership ("sco_id", "var") VALUES ({self.placeholder}, {self.placeholder});'
-            cursor.execute(stmt, (obj['id'], viewname))
-
-        # Create view
-        select = (f'SELECT * FROM {self.db_schema_prefix}"{sco_type}" WHERE "id" IN'
-                  f' (SELECT "sco_id" FROM {self.db_schema_prefix}__membership'
-                  f"  WHERE var = '{viewname}');")
-        cursor = self._create_view(viewname, select, sco_type, cursor=cursor)
-=======
         # Ignore it if objects is empty
         if not objects:
             return
@@ -361,7 +338,7 @@
         cursor = self._execute('BEGIN;')
         if 'id' not in objects[0]:
             # Maybe it's aggregates?  Do "copy-on-write"
-            self._execute(f'DROP VIEW IF EXISTS "{viewname}"', cursor)
+            self._execute(f'DROP VIEW IF EXISTS {self.db_schema_prefix}"{viewname}"', cursor)
             columns = {k: self.infer_type(k, v) for k, v in objects[0].items()}
             self._create_table(viewname, columns)
             self.upsert_many(cursor, viewname, objects, None)
@@ -382,12 +359,11 @@
                 splitter.write(obj)
             splitter.close()
             viewdef = self._get_view_def(viewname)
-            self._execute(f'DROP VIEW IF EXISTS "{viewname}"', cursor)
+            self._execute(f'DROP VIEW IF EXISTS {self.db_schema_prefix}"{viewname}"', cursor)
 
             # Recreate view
-            self._execute(f'CREATE VIEW "{viewname}" AS {viewdef}', cursor)
-
->>>>>>> 3436eda3
+            self._execute(f'CREATE VIEW {self.db_schema_prefix}"{viewname}" AS {viewdef}', cursor)
+
         self.connection.commit()
 
     def update(self, objects, query_id=None):
